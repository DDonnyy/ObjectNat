--- conflicted
+++ resolved
@@ -18,10 +18,6 @@
   },
   {
    "cell_type": "code",
-<<<<<<< HEAD
-=======
-   "execution_count": null,
->>>>>>> 742df162
    "source": [
     "from objectnat import get_isochrone_zone_coverage\n",
     "services = gpd.read_parquet('examples_data/services.parquet').to_crs(32636).iloc[:5]\n",
@@ -36,19 +32,12 @@
     "collapsed": false
    },
    "id": "5de2c51ec8ab6c83",
-<<<<<<< HEAD
    "outputs": [],
    "execution_count": null
   },
   {
    "cell_type": "code",
-=======
-   "outputs": []
-  },
-  {
-   "cell_type": "code",
-   "execution_count": null,
->>>>>>> 742df162
+
    "source": [
     "m = isochrones.explore(column='id',categorical=True,tiles='CartoDB positron')\n",
     "stops.explore(m=m)\n",
@@ -58,7 +47,6 @@
     "collapsed": false
    },
    "id": "838ff9ea77b44df",
-<<<<<<< HEAD
    "outputs": [],
    "execution_count": null
   },
@@ -69,9 +57,7 @@
    "id": "32e06f9e29a73467",
    "outputs": [],
    "execution_count": null
-=======
-   "outputs": []
->>>>>>> 742df162
+
   }
  ],
  "metadata": {
