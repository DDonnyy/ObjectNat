{
 "cells": [
  {
   "cell_type": "markdown",
   "source": "Intermodal nx_graph can be loaded from OSM [example](https://github.com/DDonnyy/IduEdu/blob/main/examples/get_any_graph.ipynb)",
   "metadata": {
    "collapsed": false
   },
   "id": "9b12442ea2f9f508"
  },
  {
   "cell_type": "code",
<<<<<<< HEAD
=======
   "execution_count": null,
>>>>>>> 742df162
   "source": [
    "from shapely import Point\n",
    "\n",
    "from objectnat import get_intermodal_graph,get_accessibility_isochrones\n",
    "import geopandas as gpd\n",
    "\n",
    "G_intermodal = get_intermodal_graph(osm_id=1114252)"
   ],
   "metadata": {
    "collapsed": false
   },
   "id": "df20dec8ac67c8da",
<<<<<<< HEAD
   "outputs": [],
   "execution_count": null
=======
   "outputs": []
>>>>>>> 742df162
  },
  {
   "metadata": {},
   "cell_type": "code",
   "source": [
    "points = gpd.GeoDataFrame(geometry=[Point(30.295606,59.9439234)],crs=4326).to_crs(G_intermodal.graph['crs'])\n",
    "isochrones, stops, routes = get_accessibility_isochrones(\n",
    "    points=points,\n",
    "    weight_type=\"time_min\",\n",
    "    weight_value=10,\n",
    "    graph_nx=G_intermodal\n",
    ")\n",
    "m = isochrones.explore(tiles='CartoDB positron')\n",
    "stops.explore(m=m)\n",
    "routes.explore(m=m, column='type')"
   ],
<<<<<<< HEAD
=======
   "id": "3b1ccf941e85ae09",
   "execution_count": null,
   "outputs": []
  },
  {
   "metadata": {},
   "cell_type": "code",
   "source": [],
>>>>>>> 742df162
   "id": "f71a6d15e3dc7eed",
   "execution_count": null,
   "outputs": []
  }
 ],
 "metadata": {
  "kernelspec": {
   "display_name": "Python 3",
   "language": "python",
   "name": "python3"
  },
  "language_info": {
   "codemirror_mode": {
    "name": "ipython",
    "version": 2
   },
   "file_extension": ".py",
   "mimetype": "text/x-python",
   "name": "python",
   "nbconvert_exporter": "python",
   "pygments_lexer": "ipython2",
   "version": "2.7.6"
  }
 },
 "nbformat": 4,
 "nbformat_minor": 5
}<|MERGE_RESOLUTION|>--- conflicted
+++ resolved
@@ -10,10 +10,6 @@
   },
   {
    "cell_type": "code",
-<<<<<<< HEAD
-=======
-   "execution_count": null,
->>>>>>> 742df162
    "source": [
     "from shapely import Point\n",
     "\n",
@@ -26,12 +22,8 @@
     "collapsed": false
    },
    "id": "df20dec8ac67c8da",
-<<<<<<< HEAD
    "outputs": [],
    "execution_count": null
-=======
-   "outputs": []
->>>>>>> 742df162
   },
   {
    "metadata": {},
@@ -48,17 +40,6 @@
     "stops.explore(m=m)\n",
     "routes.explore(m=m, column='type')"
    ],
-<<<<<<< HEAD
-=======
-   "id": "3b1ccf941e85ae09",
-   "execution_count": null,
-   "outputs": []
-  },
-  {
-   "metadata": {},
-   "cell_type": "code",
-   "source": [],
->>>>>>> 742df162
    "id": "f71a6d15e3dc7eed",
    "execution_count": null,
    "outputs": []
